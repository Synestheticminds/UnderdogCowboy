--- conflicted
+++ resolved
@@ -273,10 +273,7 @@
         if system_message:
             data["system"] = system_message
 
-<<<<<<< HEAD
-=======
         # Debug print statement
->>>>>>> 65f5c0ae
         # print(f"Request data: {json.dumps(data, indent=2)}")
 
         response = requests.post(self.api_url, headers=self.headers, json=data)
