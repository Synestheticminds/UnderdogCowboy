--- conflicted
+++ resolved
@@ -17,17 +17,14 @@
     "groq",
     "langsmith",
     "reportlab",
-<<<<<<< HEAD
     "pillow",
     "requests-mock"
-=======
     "rich",
     "mdformat",
     "textual",
     "pyyaml",
     "pyperclip",
     "uccli @ file:///Users/reneluijk/projects/uccli"   
->>>>>>> 65f5c0ae
 ]
 
 [project.scripts]
